--- conflicted
+++ resolved
@@ -388,39 +388,9 @@
         $user = _usertable_rs->create($new)
             or croak "There was a database error creating the new user";
 
-<<<<<<< HEAD
-            if ($user)
-            {
-                $user->update($new)
-                    or croak "There was a database error updating the user";
-            }
-            else {
-                # New user
-                $user = $schema->resultset($table)->create($new)
-                    or croak "There was a database error creating the new user";
-                # Pass back user ID of new user
-                $args->{update}->{id} = $user->id;
-                # Notify user
-                my $code = _reset_code;
-                $user->update({ $conf->{schema}->{fields}->{pw_reset_code} => $code })
-                    or croak "Unable to update user table with password reset request";
-                my $url           = $dsl->uri_for($conf->{urls}->{reset_pw})."/$code";
-                my $email_field   = $conf->{schema}->{fields}->{email};
-                my $email_details = $conf->{emails}->{new_account};
-                _email {
-                    to      => $user->$email_field,
-                    from    => $email_details->{from},
-                    subject => $email_details->{subject},
-                    plain   => $email_details->{plain},
-                    html    => $email_details->{html},
-                    url     => $url,
-                };
-            }
-        } else {
-            # Delete user request
-            $deleted_field ? $user->update({ $deleted_field => 1 }) : $user->delete
-                or croak "Database error deleting user";
-=======
+        # Pass back user ID of new user
+        $update->{id} = $user->id;
+
         # Notify user if not an account request
         unless ($update->{$fields{request}})
         {
@@ -438,7 +408,6 @@
                 html    => $email_details->{html},
                 url     => $url,
             };
->>>>>>> b3a80807
         }
     }
     _user($dsl, user => $user);
